--- conflicted
+++ resolved
@@ -237,15 +237,11 @@
 
 The `doctl` configuration file is used to store your API Access Token as well as the defaults for command flags. If you find yourself using certain flags frequently, you can change their default values to avoid typing them every time. This can be useful when, for example, you want to change the username or port used for SSH.
 
-<<<<<<< HEAD
-On OS X, `doctl`'s configuration file can be found at `${HOME}/Library/Application Support/doctl/config.yaml`. This directory will only be created once you run `doctl auth init`
-
-On Linux, `doctl`'s configuration file can be found at `${XDG_CONFIG_HOME}/doctl/config.yaml` if the `${XDG_CONFIG_HOME}` environmental variable is set. Otherwise, the config will be written to `~/.config/doctl/config.yaml`. For Windows users, the config will be available at `%LOCALAPPDATA%/doctl/config/config.yaml`.
-=======
-`doctl`'s configuration file can be found at [`os.UserConfigDir()`](https://golang.org/pkg/os/#UserConfigDir).
->>>>>>> a719bb98
-
-The configuration file is automatically created and populated with default properties when you authenticated with `doctl` for the first time. The typical format for a property is `category.command.sub-command.flag: value`. For example, the property for the `force` flag with tag deletion is `tag.delete.force`.
+On OS X, `doctl` saves its configuration as `${HOME}/Library/Application Support/doctl/config.yaml`. The `${HOME}/Library/Application Support/doctl/` directory will be created once you run `doctl auth init`.
+ 
+On Linux, `doctl` saves its configuration as `${XDG_CONFIG_HOME}/doctl/config.yaml` if the `${XDG_CONFIG_HOME}` environmental variable is set, or `~/.config/doctl/config.yaml` if it is not. On Windows, the config file location is `%LOCALAPPDATA%/doctl/config/config.yaml`.
+
+The configuration file is automatically created and populated with default properties when you authenticate with `doctl` for the first time. The typical format for a property is `category.command.sub-command.flag: value`. For example, the property for the `force` flag with tag deletion is `tag.delete.force`.
 
 To change the default SSH user used when connecting to a Droplet with `doctl`, look for the `compute.ssh.ssh-user` property and change the value after the colon. In this example, we changed it to the username **sammy**.
 
