/*
Copyright 2018 The Doctl Authors All rights reserved.
Licensed under the Apache License, Version 2.0 (the "License");
you may not use this file except in compliance with the License.
You may obtain a copy of the License at
	http://www.apache.org/licenses/LICENSE-2.0
Unless required by applicable law or agreed to in writing, software
distributed under the License is distributed on an "AS IS" BASIS,
WITHOUT WARRANTIES OR CONDITIONS OF ANY KIND, either express or implied.
See the License for the specific language governing permissions and
limitations under the License.
*/

package commands

import (
	"fmt"
	"strings"

	"github.com/digitalocean/doctl"
	"github.com/digitalocean/doctl/commands/displayers"
	"github.com/digitalocean/doctl/do"
	"github.com/digitalocean/godo"
	"github.com/spf13/cobra"
)

func Projects() *Command {
	cmd := &Command{
		Command: &cobra.Command{
			Use:   "projects",
			Short: "projects commands",
			Long:  "projects commands are for creating and managing projects",
		},
	}

	CmdBuilder(cmd, RunProjectsList, "list", "list projects", Writer, aliasOpt("ls"), displayerType(&displayers.Project{}))
	CmdBuilder(cmd, RunProjectsGet, "get <id>", "get a project; use \"default\" as ID to get default project", Writer, aliasOpt("g"), displayerType(&displayers.Project{}))

	cmdProjectsCreate := CmdBuilder(cmd, RunProjectsCreate, "create", "create project", Writer, aliasOpt("c"), displayerType(&displayers.Project{}))
	AddStringFlag(cmdProjectsCreate, doctl.ArgProjectName, "", "", "project name", requiredOpt())
	AddStringFlag(cmdProjectsCreate, doctl.ArgProjectPurpose, "", "", "project purpose", requiredOpt())
	AddStringFlag(cmdProjectsCreate, doctl.ArgProjectDescription, "", "", "a description of your project")
	AddStringFlag(cmdProjectsCreate, doctl.ArgProjectEnvironment, "", "", "the environment in which your project resides. Should be one of 'Development', 'Staging', 'Production'.")

	cmdProjectsUpdate := CmdBuilder(cmd, RunProjectsUpdate, "update <id>", "update project; use \"default\" as ID to update the default project", Writer, aliasOpt("u"), displayerType(&displayers.Project{}))
	AddStringFlag(cmdProjectsUpdate, doctl.ArgProjectName, "", "", "project name")
	AddStringFlag(cmdProjectsUpdate, doctl.ArgProjectPurpose, "", "", "project purpose")
	AddStringFlag(cmdProjectsUpdate, doctl.ArgProjectDescription, "", "", "a description of your project")
	AddStringFlag(cmdProjectsUpdate, doctl.ArgProjectEnvironment, "", "", "the environment in which your project resides. Should be one of 'Development', 'Staging', 'Production'.")
	AddBoolFlag(cmdProjectsUpdate, doctl.ArgProjectIsDefault, "", false, "set the specified project as your default project")

<<<<<<< HEAD
	cmdProjectsDelete := CmdBuilder(cmd, RunProjectsDelete, "delete <id>...", "delete projects", Writer, aliasOpt("d", "rm"), betaCmd())
=======
	cmdProjectsDelete := CmdBuilder(cmd, RunProjectsDelete, "delete <id> [<id> ...]", "delete project", Writer, aliasOpt("d", "rm"))
>>>>>>> 1a87ea88
	AddBoolFlag(cmdProjectsDelete, doctl.ArgForce, doctl.ArgShortForce, false, "Force project delete")

	cmd.AddCommand(ProjectResourcesCmd())

	return cmd
}

func ProjectResourcesCmd() *Command {
	cmd := &Command{
		Command: &cobra.Command{
			Use:   "resources",
			Short: "project resources commands",
			Long:  "project resources commands are for assigning and listing resources in projects",
		},
	}
	CmdBuilder(cmd, RunProjectResourcesList, "list <project-id>", "list project resources", Writer, aliasOpt("ls"), displayerType(&displayers.ProjectResource{}))
	CmdBuilder(cmd, RunProjectResourcesGet, "get <urn>", "get a project resource by its URN", Writer, aliasOpt("g"))

	cmdProjectResourcesAssign := CmdBuilder(cmd, RunProjectResourcesAssign, "assign <project-id> --resource=<urn> [--resource=<urn> ...]", "assign one or more resources to a project project", Writer, aliasOpt("a"))
	AddStringSliceFlag(cmdProjectResourcesAssign, doctl.ArgProjectResource, "", []string{}, "resource URNs denoting resources to assign to the project")

	return cmd
}

// RunProjectsList lists Projects.
func RunProjectsList(c *CmdConfig) error {
	ps := c.Projects()
	list, err := ps.List()
	if err != nil {
		return err
	}

	return c.Display(&displayers.Project{Projects: list})
}

// RunProjectsGet retrieves an existing Project by its identifier. Use "default"
// as an identifier to retrieve your default project.
func RunProjectsGet(c *CmdConfig) error {
	if len(c.Args) != 1 {
		return doctl.NewMissingArgsErr(c.NS)
	}
	id := c.Args[0]

	ps := c.Projects()
	p, err := ps.Get(id)
	if err != nil {
		return err
	}

	return c.Display(&displayers.Project{Projects: do.Projects{*p}})
}

// RunProjectsCreate creates a new Project with a given configuration.
func RunProjectsCreate(c *CmdConfig) error {
	r := new(godo.CreateProjectRequest)
	if err := buildProjectsCreateRequestFromArgs(c, r); err != nil {
		return err
	}

	ps := c.Projects()
	p, err := ps.Create(r)
	if err != nil {
		return err
	}

	return c.Display(&displayers.Project{Projects: do.Projects{*p}})
}

func RunProjectsUpdate(c *CmdConfig) error {
	if len(c.Args) != 1 {
		return doctl.NewMissingArgsErr(c.NS)
	}
	id := c.Args[0]

	r := new(godo.UpdateProjectRequest)
	if err := buildProjectsUpdateRequestFromArgs(c, r); err != nil {
		return err
	}

	ps := c.Projects()
	p, err := ps.Update(id, r)
	if err != nil {
		return err
	}

	return c.Display(&displayers.Project{Projects: do.Projects{*p}})
}

func RunProjectsDelete(c *CmdConfig) error {
	if len(c.Args) < 1 {
		return doctl.NewMissingArgsErr(c.NS)
	}

	force, err := c.Doit.GetBool(c.NS, doctl.ArgForce)
	if err != nil {
		return err
	}

	ps := c.Projects()
	var suffix string
	if len(c.Args) != 1 {
		suffix = "s"
	}
	if force || AskForConfirm(fmt.Sprintf("delete %d project%s", len(c.Args), suffix)) == nil {
		for _, id := range c.Args {
			if err := ps.Delete(id); err != nil {
				return err
			}
		}

		return nil
	}

	return fmt.Errorf("operation aborted")
}

func RunProjectResourcesList(c *CmdConfig) error {
	if len(c.Args) != 1 {
		return doctl.NewMissingArgsErr(c.NS)
	}
	id := c.Args[0]

	ps := c.Projects()
	list, err := ps.ListResources(id)
	if err != nil {
		return err
	}

	return c.Display(&displayers.ProjectResource{ProjectResources: list})
}

func RunProjectResourcesGet(c *CmdConfig) error {
	if len(c.Args) != 1 {
		return doctl.NewMissingArgsErr(c.NS)
	}
	urn := c.Args[0]

	parts, isValid := validateURN(urn)
	if !isValid {
		return doctl.NewInvalidURNErr(urn)
	}

	c.Args = []string{parts[2]}
	switch parts[1] {
	case "droplet":
		return RunDropletGet(c)
	case "floatingip":
		return RunFloatingIPGet(c)
	case "loadbalancer":
		return RunLoadBalancerGet(c)
	case "domain":
		return RunDomainGet(c)
	case "volume":
		return RunVolumeGet(c)
	default:
		return fmt.Errorf("%q is an invalid resource type, consult the documentation", parts[1])
	}
}

func RunProjectResourcesAssign(c *CmdConfig) error {
	if len(c.Args) != 1 {
		return doctl.NewMissingArgsErr(c.NS)
	}
	projectUUID := c.Args[0]

	urns, err := c.Doit.GetStringSlice(c.NS, doctl.ArgProjectResource)
	if err != nil {
		return err
	}

	ps := c.Projects()
	list, err := ps.AssignResources(projectUUID, urns)
	if err != nil {
		return err
	}

	return c.Display(&displayers.ProjectResource{ProjectResources: list})
}

func validateURN(urn string) ([]string, bool) {
	parts := strings.Split(urn, ":")
	if len(parts) != 3 {
		return nil, false
	}

	if parts[0] != "do" {
		return nil, false
	}

	if strings.TrimSpace(parts[1]) == "" {
		return nil, false
	}

	if strings.TrimSpace(parts[2]) == "" {
		return nil, false
	}

	return parts, true
}

func buildProjectsCreateRequestFromArgs(c *CmdConfig, r *godo.CreateProjectRequest) error {
	name, err := c.Doit.GetString(c.NS, doctl.ArgProjectName)
	if err != nil {
		return err
	}
	r.Name = name

	purpose, err := c.Doit.GetString(c.NS, doctl.ArgProjectPurpose)
	if err != nil {
		return err
	}
	r.Purpose = purpose

	description, err := c.Doit.GetString(c.NS, doctl.ArgProjectDescription)
	if err != nil {
		return err
	}
	r.Description = description

	environment, err := c.Doit.GetString(c.NS, doctl.ArgProjectEnvironment)
	if err != nil {
		return err
	}
	r.Environment = environment

	return nil
}

func buildProjectsUpdateRequestFromArgs(c *CmdConfig, r *godo.UpdateProjectRequest) error {
	if c.Doit.IsSet(doctl.ArgProjectName) {
		name, err := c.Doit.GetString(c.NS, doctl.ArgProjectName)
		if err != nil {
			return err
		}
		r.Name = name
	}

	if c.Doit.IsSet(doctl.ArgProjectPurpose) {
		purpose, err := c.Doit.GetString(c.NS, doctl.ArgProjectPurpose)
		if err != nil {
			return err
		}
		r.Purpose = purpose
	}

	if c.Doit.IsSet(doctl.ArgProjectDescription) {
		description, err := c.Doit.GetString(c.NS, doctl.ArgProjectDescription)
		if err != nil {
			return err
		}
		r.Description = description
	}

	if c.Doit.IsSet(doctl.ArgProjectEnvironment) {
		environment, err := c.Doit.GetString(c.NS, doctl.ArgProjectEnvironment)
		if err != nil {
			return err
		}
		r.Environment = environment
	}

	if c.Doit.IsSet(doctl.ArgProjectIsDefault) {
		isDefault, err := c.Doit.GetBool(c.NS, doctl.ArgProjectIsDefault)
		if err != nil {
			return err
		}
		r.IsDefault = isDefault
	}

	return nil
}<|MERGE_RESOLUTION|>--- conflicted
+++ resolved
@@ -49,11 +49,7 @@
 	AddStringFlag(cmdProjectsUpdate, doctl.ArgProjectEnvironment, "", "", "the environment in which your project resides. Should be one of 'Development', 'Staging', 'Production'.")
 	AddBoolFlag(cmdProjectsUpdate, doctl.ArgProjectIsDefault, "", false, "set the specified project as your default project")
 
-<<<<<<< HEAD
-	cmdProjectsDelete := CmdBuilder(cmd, RunProjectsDelete, "delete <id>...", "delete projects", Writer, aliasOpt("d", "rm"), betaCmd())
-=======
 	cmdProjectsDelete := CmdBuilder(cmd, RunProjectsDelete, "delete <id> [<id> ...]", "delete project", Writer, aliasOpt("d", "rm"))
->>>>>>> 1a87ea88
 	AddBoolFlag(cmdProjectsDelete, doctl.ArgForce, doctl.ArgShortForce, false, "Force project delete")
 
 	cmd.AddCommand(ProjectResourcesCmd())
