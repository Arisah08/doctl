--- conflicted
+++ resolved
@@ -76,15 +76,11 @@
 			},
 			cli.StringFlag{
 				Name:  doit.ArgUserData,
-<<<<<<< HEAD
-				Usage: "droplet name",
-=======
 				Usage: "droplet user data",
 			},
 			cli.StringFlag{
 				Name:  doit.ArgUserDataFile,
 				Usage: "reads droplet user data from a file",
->>>>>>> f8f71129
 			},
 			jsonFlag(),
 			textFlag(),
